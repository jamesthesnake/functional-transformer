--- conflicted
+++ resolved
@@ -119,9 +119,10 @@
     grad_loss_batch_unjit = jax.grad(loss_batch, argnums=1)
     grad_loss_batch = jax.jit(grad_loss_batch_unjit, static_argnums=0)
 
-
     value_and_grad_loss_batch_unjit = jax.value_and_grad(loss_batch, argnums=1)
-    value_and_grad_loss_batch = jax.jit(value_and_grad_loss_batch_unjit, static_argnums=0)
+    value_and_grad_loss_batch = jax.jit(
+        value_and_grad_loss_batch_unjit, static_argnums=0
+    )
 
     matches = re.search("--xla_dump_to=([^ ]+)", os.environ.get("XLA_FLAGS") or "")
     if matches:
@@ -145,18 +146,9 @@
     for epoch in range(epochs()):
 
         # Iterate through batches
-<<<<<<< HEAD
         for i, data in enumerate(islice(dataset, batches())):
-            # Compute and log the loss
-            loss = loss_batch(cfg, params, data)
-
-            # Get the gradients
-            grads = grad_loss_batch(cfg, params, data)
-=======
-        for i, data in enumerate(islice(dataset, sys.maxsize if save() else 10)):
-            # Get loss and gradients 
+            # Get loss and gradients
             loss, grads = value_and_grad_loss_batch(cfg, params, data)
->>>>>>> 6f076792
 
             gnorms = jax.tree_map(lambda v: np.log10((np.linalg.norm(v))), grads)
 
